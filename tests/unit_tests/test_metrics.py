from unittest import TestCase

import numpy as np
from si.metrics.accuracy import accuracy
from si.metrics.mse import mse
from si.statistics.sigmoid_function import sigmoid_function

class TestMetrics(TestCase):

    def test_accuracy(self):

        y_true = np.array([0,1,1,1,1,1,0])
        y_pred = np.array([0,1,1,1,1,1,0])

        self.assertTrue(accuracy(y_true, y_pred)==1)

    def test_mse(self):

        y_true = np.array([0.1,1.1,1,1,1,1,0])
        y_pred = np.array([0,1,1.1,1,1,1,0])

<<<<<<< HEAD
        self.assertTrue(round(mse(y_true, y_pred), 3)==0.004)
=======
        self.assertTrue(round(mse(y_true, y_pred), 3)==0.004)
        

    def test_sigmoid_function(self):

        x = np.array([1.9, 10.4, 75])

        x_sigmoid = sigmoid_function(x)

        self.assertTrue(all(x_sigmoid >= 0))
        self.assertTrue(all(x_sigmoid <= 1))
>>>>>>> 798823c1
<|MERGE_RESOLUTION|>--- conflicted
+++ resolved
@@ -19,9 +19,6 @@
         y_true = np.array([0.1,1.1,1,1,1,1,0])
         y_pred = np.array([0,1,1.1,1,1,1,0])
 
-<<<<<<< HEAD
-        self.assertTrue(round(mse(y_true, y_pred), 3)==0.004)
-=======
         self.assertTrue(round(mse(y_true, y_pred), 3)==0.004)
         
 
@@ -32,5 +29,4 @@
         x_sigmoid = sigmoid_function(x)
 
         self.assertTrue(all(x_sigmoid >= 0))
-        self.assertTrue(all(x_sigmoid <= 1))
->>>>>>> 798823c1
+        self.assertTrue(all(x_sigmoid <= 1))