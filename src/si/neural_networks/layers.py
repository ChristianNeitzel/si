--- conflicted
+++ resolved
@@ -113,12 +113,8 @@
         self.input = input
         self.output = np.dot(self.input, self.weights) + self.biases
         return self.output
-<<<<<<< HEAD
 
 
-=======
-    
->>>>>>> ba6902a0
     def backward_propagation(self, output_error: np.ndarray) -> float:
         """
         Perform backward propagation on the given output error.
@@ -135,26 +131,19 @@
         float
             The input error of the layer.
         """
-<<<<<<< HEAD
 
 
         # Computes the layer input error (the output error from the previous layer),
         # dE/dX, to pass on to the previous layer
         # SHAPES: (batch_size, input_columns) = (batch_size, output_columns) * (output_columns, input_columns)
-        # output_error.shape    = ( batch_size      ,   output_neurons  )
-        # self.weights.shape    = ( input_neurons   ,   output_neurons  )
         input_error = np.dot(output_error, self.weights.T)  # output_error * self.weights.T (calculated using np.dot)
-
 
         # Computes the weight error: dE/dW = X.T * dE/dY
         # SHAPES: (input_columns, output_columns) = (input_columns, batch_size) * (batch_size, output_columns)
-        # self.input.shape      = ( batch_size  , input_neurons    )
-        # output_error.shape    = ( batch_size  , output_neurons   )
         weights_error = np.dot(self.input.T, output_error)  # self.input.T * output_error (calculated using np.dot)
 
         # Computes the bias error: dE/dB = dE/dY
         # SHAPES: (1, output_columns) = SUM over the rows of a matrix of shape (batch_size, output_columns)
-        # axis=0 -> sum all errors (vertical) for each iteration.
         bias_error = np.sum(output_error, axis=0, keepdims=True)
 
         # Updates parameters
@@ -165,26 +154,6 @@
 
 
     def output_shape(self):
-=======
-        # computes the layer input error (the output error from the previous layer),
-        # dE/dX, to pass on to the previous layer
-        # SHAPES: (batch_size, input_columns) = (batch_size, output_columns) * (output_columns, input_columns)
-        input_error = np.dot(output_error, self.weights.T)
-
-        # computes the weight error: dE/dW = X.T * dE/dY
-        # SHAPES: (input_columns, output_columns) = (input_columns, batch_size) * (batch_size, output_columns)
-        weights_error = np.dot(self.input.T, output_error)
-        # computes the bias error: dE/dB = dE/dY
-        # SHAPES: (1, output_columns) = SUM over the rows of a matrix of shape (batch_size, output_columns)
-        bias_error = np.sum(output_error, axis=0, keepdims=True)
-
-        # updates parameters
-        self.weights = self.w_opt.update(self.weights, weights_error)
-        self.biases = self.b_opt.update(self.biases, bias_error)
-        return input_error
-    
-    def output_shape(self) -> tuple:
->>>>>>> ba6902a0
         """
         Returns the shape of the output of the layer.
 
@@ -193,10 +162,6 @@
         tuple
             The shape of the output of the layer.
         """
-<<<<<<< HEAD
         return (self.n_units, )
     
 
-=======
-        return (self.n_units,) 
->>>>>>> ba6902a0
