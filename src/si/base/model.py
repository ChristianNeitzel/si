--- conflicted
+++ resolved
@@ -96,10 +96,6 @@
 
     def score(self, dataset: Dataset) -> float:
         """
-<<<<<<< HEAD
-        Method that verifies whether the model is fitted and if so, it calls the _predict method.
-        """
-=======
         Gives a score for the model, given a dataset and its predictions
 
         Parameters
@@ -113,15 +109,9 @@
             The score.
         """
         
->>>>>>> 0d2ec190
         if self.is_fitted():
             predictions = self.predict(dataset=dataset)
-<<<<<<< HEAD
-            self._score(dataset, predictions=predictions)
-
-=======
             return float(self._score(dataset, predictions=predictions))
         
->>>>>>> 0d2ec190
         else:
             raise ValueError("Your model is not fitted, please call method.fit")